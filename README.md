--- conflicted
+++ resolved
@@ -1,106 +1,3 @@
-<<<<<<< HEAD
-# Beak-TA3
-Advanced hybrid AI-methods for mineral predictive mapping
-
-## Repository status
-
-This repository is still in development. Documentation will grow over time.
-
-Current contents include
-
-- basic file structure
-- environment and instructions
-
-## For developers
-
-### Prerequisites
-
-All contributing developers need git, and a copy of the repository.
-
-```
-git clone <https://github.com/DARPA-CRITICALMAAS/beak-ta3.git>
-```
-
-Alternatively, you can also you GitHub Desktop instead of Git for repo-management.
-
-After cloning, there are two options setting up your local development environment.
-
-1. Docker
-2. Conda
-
-Docker is recommended as it containerizes the whole development environment, making sure it stays identical across different developers and operating systems. Using a container also keeps your own computer clean of all dependencies.
-
-If you’re not familiar with development inside a container, see [https://code.visualstudio.com/docs/devcontainers/containers](https://code.visualstudio.com/docs/devcontainers/containers) and [https://code.visualstudio.com/docs/devcontainers/tutorial](https://code.visualstudio.com/docs/devcontainers/tutorial) to prepare, e.g. for VSCODE
-
-### Setting up a local development environment with docker (recommended)
-
-Create a CMD-instance from within the beak-ta3 folder. Build and run the container. Run this and every other command in the repository root unless otherwise directed.
-
-```
-docker compose up -d
-```
-
-If you need to rebuild already existing container (e.g. dependencies have been updated), run
-
-```
-docker compose up -d --build
-```
-
-### Working with the container
-
-Attach to the running container
-
-```
-docker attach beak-ta3-dev
-```
-
-You are now in your local development container, and all your commands in the current terminal window interact with the container.
-
-If you want to work using the terminal, you also need to open the SHELL in advance and activate the environment:
-
-```
-bash
-conda activate dev-env
-```
-
-**Note** that your local repository gets automatically mounted into the container. This means that:
-
-- The repository in your computer's filesystem and in the container are exactly the same
-- Changes from either one carry over to the other instantly, without any need for restarting the container
-
-For your workflow this means that:
-
-- You can edit all files like you normally would (on your own computer, with your favourite text editor etc.)
-- You must do all testing and running the code inside the container
-
-### Python inside the container
-
-Whether or not using docker we manage the python dependencies with **conda**. This means that a python conda environment is found in the container, too. Inside the container, you can get into the environment like you normally would when using conda as package manager:
-
-```
-conda activate dev-env
-```
-
-The conda environment for development is called **dev-env.** You’re welcome to create other environments for testing purpuses if you need to. To do so, either 
-- Clone the existing environment or
-- Create a new one using the dependencies.yml (most important packages defined) or the environment.yml (complete environment definition without build libs)
-
-You can run your code and tests from the command line. For example:
-
-```
-conda activate <env-name>
-python <path/to/your/file.py>
-```
-
-Or you can use Jupyter notebook or lab. However, depending on your IDE, you may have to install few extensions to be able to work with Jupyter. You also need to select your environment of choice, e.g. the **dev-env** as default for development.
-
-### Set-up local conda environment
-
-You can also set-up a local conda environment on your OS using the environment.yml from within the cloned repository folder:
-```
-conda env create -n <env-name> -f environment.yml
-```
-=======
 # Beak-TA3
 Advanced hybrid AI-methods for mineral predictive mapping
 
@@ -252,5 +149,4 @@
 python <path/to/your/file.py>
 ```
 
-To start with, open your IDE of choice and select the Python interpreter from the **beak-ta3** environment.
->>>>>>> ce466a22
+To start with, open your IDE of choice and select the Python interpreter from the **beak-ta3** environment.