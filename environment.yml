--- conflicted
+++ resolved
@@ -1,379 +1,21 @@
-<<<<<<< HEAD
-channels:
-  - conda-forge
-  - defaults
-dependencies:
-  - _libgcc_mutex=0.1
-  - _openmp_mutex=4.5
-  - absl-py=1.4.0
-  - affine=2.4.0
-  - aiohttp=3.8.5
-  - aiosignal=1.3.1
-  - alsa-lib=1.2.9
-  - ansi2html=1.8.0
-  - arviz=0.16.1
-  - asttokens=2.2.1
-  - astunparse=1.6.3
-  - async-timeout=4.0.3
-  - attr=2.5.1
-  - attrs=23.1.0
-  - backcall=0.2.0
-  - backports=1.0
-  - backports.functools_lru_cache=1.6.5
-  - beartype=0.15.0
-  - black=23.7.0
-  - blinker=1.6.2
-  - blosc=1.21.5
-  - boost-cpp=1.78.0
-  - branca=0.6.0
-  - brotli=1.1.0
-  - brotli-bin=1.1.0
-  - brotlipy=0.7.0
-  - bzip2=1.0.8
-  - c-ares=1.19.1
-  - ca-certificates=2023.7.22
-  - cached-property=1.5.2
-  - cached_property=1.5.2
-  - cachetools=5.3.1
-  - cairo=1.16.0
-  - certifi=2023.7.22
-  - cffi=1.15.1
-  - cfitsio=4.3.0
-  - charset-normalizer=3.2.0
-  - click=8.1.7
-  - click-plugins=1.1.1
-  - cligj=0.7.2
-  - cloudpickle=2.2.1
-  - colorama=0.4.6
-  - comm=0.1.4
-  - cons=0.4.6
-  - contourpy=1.1.0
-  - cryptography=41.0.3
-  - cycler=0.11.0
-  - dash=2.13.0
-  - dbus=1.13.6
-  - debugpy=1.6.8
-  - decorator=5.1.1
-  - dm-tree=0.1.8
-  - etuples=0.3.9
-  - exceptiongroup=1.1.3
-  - executing=1.2.0
-  - expat=2.5.0
-  - fastprogress=1.0.3
-  - filelock=3.12.3
-  - fiona=1.9.4
-  - flake8=6.1.0
-  - flask=2.3.3
-  - flatbuffers=23.5.26
-  - folium=0.14.0
-  - font-ttf-dejavu-sans-mono=2.37
-  - font-ttf-inconsolata=3.000
-  - font-ttf-source-code-pro=2.038
-  - font-ttf-ubuntu=0.83
-  - fontconfig=2.14.2
-  - fonts-conda-ecosystem=1
-  - fonts-conda-forge=1
-  - fonttools=4.42.1
-  - freetype=2.12.1
-  - freexl=1.0.6
-  - frozenlist=1.4.0
-  - gast=0.4.0
-  - gdal=3.7.1
-  - geopandas=0.13.2
-  - geopandas-base=0.13.2
-  - geos=3.12.0
-  - geotiff=1.7.1
-  - gettext=0.21.1
-  - gevent=22.10.2
-  - giflib=5.2.1
-  - glib=2.76.4
-  - glib-tools=2.76.4
-  - google-auth=2.22.0
-  - google-auth-oauthlib=1.0.0
-  - google-pasta=0.2.0
-  - graphite2=1.3.13
-  - greenlet=2.0.2
-  - grpcio=1.54.3
-  - gst-plugins-base=1.22.5
-  - gstreamer=1.22.5
-  - h5netcdf=1.2.0
-  - h5py=3.9.0
-  - harfbuzz=7.3.0
-  - hdf4=4.2.15
-  - hdf5=1.14.2
-  - icu=72.1
-  - idna=3.4
-  - importlib-metadata=6.8.0
-  - importlib-resources=6.0.1
-  - importlib_metadata=6.8.0
-  - importlib_resources=6.0.1
-  - iniconfig=2.0.0
-  - ipykernel=6.25.1
-  - ipython=8.15.0
-  - isort=5.12.0
-  - itsdangerous=2.1.2
-  - jax=0.4.14
-  - jaxlib=0.4.14
-  - jedi=0.19.0
-  - jinja2=3.1.2
-  - joblib=1.3.2
-  - json-c=0.17
-  - jupyter_client=8.3.1
-  - jupyter_core=5.3.1
-  - kealib=1.5.1
-  - keras=2.12.0
-  - keras-preprocessing=1.1.2
-  - keyutils=1.6.1
-  - kiwisolver=1.4.5
-  - krb5=1.21.2
-  - lame=3.100
-  - lcms2=2.15
-  - ld_impl_linux-64=2.40
-  - lerc=4.0.0
-  - libabseil=20230125.3
-  - libaec=1.0.6
-  - libarchive=3.6.2
-  - libblas=3.9.0
-  - libbrotlicommon=1.1.0
-  - libbrotlidec=1.1.0
-  - libbrotlienc=1.1.0
-  - libcap=2.69
-  - libcblas=3.9.0
-  - libclang=15.0.7
-  - libclang13=15.0.7
-  - libcups=2.3.3
-  - libcurl=8.2.1
-  - libdeflate=1.18
-  - libedit=3.1.20191231
-  - libev=4.33
-  - libevent=2.1.12
-  - libexpat=2.5.0
-  - libffi=3.4.2
-  - libflac=1.4.3
-  - libgcc-ng=13.1.0
-  - libgcrypt=1.10.1
-  - libgdal=3.7.1
-  - libgfortran-ng=13.1.0
-  - libgfortran5=13.1.0
-  - libglib=2.76.4
-  - libgomp=13.1.0
-  - libgpg-error=1.47
-  - libgrpc=1.54.3
-  - libiconv=1.17
-  - libjpeg-turbo=2.1.5.1
-  - libkml=1.3.0
-  - liblapack=3.9.0
-  - libllvm15=15.0.7
-  - libnetcdf=4.9.2
-  - libnghttp2=1.52.0
-  - libnsl=2.0.0
-  - libogg=1.3.4
-  - libopenblas=0.3.23
-  - libopus=1.3.1
-  - libpng=1.6.39
-  - libpq=15.4
-  - libprotobuf=3.21.12
-  - librttopo=1.1.0
-  - libsndfile=1.2.2
-  - libsodium=1.0.18
-  - libspatialindex=1.9.3
-  - libspatialite=5.0.1
-  - libsqlite=3.43.0
-  - libssh2=1.11.0
-  - libstdcxx-ng=13.1.0
-  - libsystemd0=254
-  - libtiff=4.5.1
-  - libuuid=2.38.1
-  - libuv=1.46.0
-  - libvorbis=1.3.7
-  - libwebp-base=1.3.1
-  - libxcb=1.15
-  - libxkbcommon=1.5.0
-  - libxml2=2.11.5
-  - libzip=1.10.1
-  - libzlib=1.2.13
-  - logical-unification=0.4.6
-  - lz4-c=1.9.4
-  - lzo=2.10
-  - mapclassify=2.5.0
-  - markdown=3.4.4
-  - markupsafe=2.1.3
-  - matplotlib=3.7.2
-  - matplotlib-base=3.7.2
-  - matplotlib-inline=0.1.6
-  - matplotlib-scalebar=0.8.1
-  - mccabe=0.7.0
-  - minikanren=1.0.3
-  - ml_dtypes=0.2.0
-  - mpg123=1.31.3
-  - multidict=6.0.4
-  - multipledispatch=0.6.0
-  - munch=4.0.0
-  - munkres=1.1.4
-  - mypy_extensions=1.0.0
-  - mysql-common=8.0.33
-  - mysql-libs=8.0.33
-  - ncurses=6.4
-  - nest-asyncio=1.5.6
-  - networkx=3.1
-  - nspr=4.35
-  - nss=3.92
-  - numpy=1.25.2
-  - oauthlib=3.2.2
-  - openjpeg=2.5.0
-  - openssl=3.1.2
-  - opt_einsum=3.3.0
-  - packaging=23.1
-  - pandas=2.1.0
-  - parso=0.8.3
-  - pathspec=0.11.2
-  - patsy=0.5.3
-  - pcre2=10.40
-  - pexpect=4.8.0
-  - pickleshare=0.7.5
-  - pillow=10.0.0
-  - pip=23.2.1
-  - pixman=0.40.0
-  - platformdirs=3.5.1
-  - plotly=5.16.1
-  - pluggy=1.3.0
-  - ply=3.11
-  - pooch=1.7.0
-  - poppler=23.08.0
-  - poppler-data=0.4.12
-  - postgresql=15.4
-  - proj=9.2.1
-  - prompt-toolkit=3.0.39
-  - prompt_toolkit=3.0.39
-  - protobuf=4.21.12
-  - psutil=5.9.5
-  - pthread-stubs=0.4
-  - ptyprocess=0.7.0
-  - pulseaudio-client=16.1
-  - pure_eval=0.2.2
-  - pyasn1=0.4.8
-  - pyasn1-modules=0.2.7
-  - pycodestyle=2.11.0
-  - pycparser=2.21
-  - pyflakes=3.1.0
-  - pygments=2.16.1
-  - pyjwt=2.8.0
-  - pymc=5.6.1
-  - pyopenssl=23.2.0
-  - pyparsing=3.0.9
-  - pyproj=3.6.0
-  - pyqt=5.15.9
-  - pyqt5-sip=12.12.2
-  - pysocks=1.7.1
-  - pytensor=2.12.3
-  - pytest=7.4.1
-  - python=3.9.15
-  - python-dateutil=2.8.2
-  - python-flatbuffers=23.5.26
-  - python-tzdata=2023.3
-  - python_abi=3.9
-  - pytz=2023.3
-  - pyu2f=0.1.5
-  - pyzmq=25.1.1
-  - qt-main=5.15.8
-  - rasterio=1.3.8
-  - re2=2023.03.02
-  - readline=8.2
-  - requests=2.31.0
-  - requests-oauthlib=1.3.1
-  - retrying=1.3.3
-  - rsa=4.9
-  - rtree=1.0.1
-  - scikit-learn=1.3.0
-  - scipy=1.11.2
-  - seaborn=0.12.2
-  - seaborn-base=0.12.2
-  - setuptools=68.1.2
-  - shapely=2.0.1
-  - sip=6.7.11
-  - six=1.16.0
-  - snappy=1.1.10
-  - snuggs=1.4.7
-  - somoclu=1.7.6
-  - sqlite=3.43.0
-  - stack_data=0.6.2
-  - statsmodels=0.14.0
-  - tenacity=8.2.3
-  - tensorboard=2.12.3
-  - tensorboard-data-server=0.7.0
-  - tensorflow=2.12.1
-  - tensorflow-base=2.12.1
-  - tensorflow-estimator=2.12.1
-  - tensorflow-probability=0.20.0
-  - termcolor=2.3.0
-  - threadpoolctl=3.2.0
-  - tiledb=2.16.3
-  - tk=8.6.12
-  - toml=0.10.2
-  - tomli=2.0.1
-  - toolz=0.12.0
-  - tornado=6.3.3
-  - traitlets=5.9.0
-  - typing-extensions=4.5.0
-  - typing_extensions=4.5.0
-  - tzcode=2023c
-  - tzdata=2023c
-  - unicodedata2=15.0.0
-  - urllib3=1.26.15
-  - wcwidth=0.2.6
-  - werkzeug=2.3.7
-  - wheel=0.41.2
-  - wrapt=1.15.0
-  - xarray=2023.8.0
-  - xarray-einstats=0.6.0
-  - xcb-util=0.4.0
-  - xcb-util-image=0.4.0
-  - xcb-util-keysyms=0.4.0
-  - xcb-util-renderutil=0.3.9
-  - xcb-util-wm=0.4.1
-  - xerces-c=3.2.4
-  - xkeyboard-config=2.39
-  - xorg-kbproto=1.0.7
-  - xorg-libice=1.1.1
-  - xorg-libsm=1.2.4
-  - xorg-libx11=1.8.6
-  - xorg-libxau=1.0.11
-  - xorg-libxdmcp=1.1.3
-  - xorg-libxext=1.3.4
-  - xorg-libxrender=0.9.11
-  - xorg-renderproto=0.11.1
-  - xorg-xextproto=7.3.0
-  - xorg-xf86vidmodeproto=2.3.1
-  - xorg-xproto=7.0.31
-  - xyzservices=2023.7.0
-  - xz=5.2.6
-  - yarl=1.9.2
-  - zeromq=4.3.4
-  - zipp=3.16.2
-  - zlib=1.2.13
-  - zope.event=5.0
-  - zope.interface=6.0
-  - zstd=1.5.5
-=======
-name: beak-ta3
-channels:
-  - conda-forge
-  - defaults
-dependencies:
-  - python==3.9.15
-  - numpy==1.24.3
-  - pandas==2.1.0
-  - scikit-learn==1.3.0
-  - scipy==1.11.2
-  - statsmodels==0.14.0
-  - matplotlib==3.7.2
-  - matplotlib-scalebar==0.8.1
-  - seaborn==0.12.2
-  - plotly==5.16.1
-  - gdal==3.7.1
-  - rasterio==1.3.8
-  - geopandas==0.13.2
-  - beartype==0.15.0
-  - tqdm==4.65.0
-  - shapely==2.0.2
->>>>>>> ce466a22
+name: beak-ta3
+channels:
+  - conda-forge
+  - defaults
+dependencies:
+  - python==3.9.15
+  - numpy==1.24.3
+  - pandas==2.1.0
+  - scikit-learn==1.3.0
+  - scipy==1.11.2
+  - statsmodels==0.14.0
+  - matplotlib==3.7.2
+  - matplotlib-scalebar==0.8.1
+  - seaborn==0.12.2
+  - plotly==5.16.1
+  - gdal==3.7.1
+  - rasterio==1.3.8
+  - geopandas==0.13.2
+  - beartype==0.15.0
+  - tqdm==4.65.0
+  - shapely==2.0.2