<<<<<<< HEAD
version: '3.9'

services:
  dev:
    stdin_open: true      # run interactively
    tty: true
    build: .              # Build from the image here
    ports:
      - 8000:8000         # Ports for mkdocs
      - 8888:8888         # Ports for jupyter
    volumes:
      - ./:/methods/          # Mount the repo
    container_name: beak-ta3-dev
=======
version: '3.9'

services:
  dev:
    stdin_open: true      # run interactively
    tty: true
    build: .              # Build from the image here
    ports:
      - 8000:8000         # Ports for mkdocs
      - 8888:8888         # Ports for jupyter
    volumes:
      - ./:/beak-ta3/          # Mount the repo
    container_name: beak-ta3-dev
>>>>>>> ce466a22
<|MERGE_RESOLUTION|>--- conflicted
+++ resolved
@@ -1,18 +1,3 @@
-<<<<<<< HEAD
-version: '3.9'
-
-services:
-  dev:
-    stdin_open: true      # run interactively
-    tty: true
-    build: .              # Build from the image here
-    ports:
-      - 8000:8000         # Ports for mkdocs
-      - 8888:8888         # Ports for jupyter
-    volumes:
-      - ./:/methods/          # Mount the repo
-    container_name: beak-ta3-dev
-=======
 version: '3.9'
 
 services:
@@ -25,5 +10,4 @@
       - 8888:8888         # Ports for jupyter
     volumes:
       - ./:/beak-ta3/          # Mount the repo
-    container_name: beak-ta3-dev
->>>>>>> ce466a22
+    container_name: beak-ta3-dev